from AutoTuner.testbench.ops_test.decoder_test_hidden import TestDecoderWithHiddenInputs
from AutoTuner.testbench.ops_test.embedding_test import TestLanguageModelEmbedding
from AutoTuner.testbench.ops_test.layernorm_test import TestLayerNorm
from AutoTuner.testbench.ops_test.gpt_model_test import TestGPTModel
from AutoTuner.testbench.ops_test.preprocess_test import TestPreprocess
from AutoTuner.testbench.ops_test.self_attention_test import TestSelfAttention

OP_TEST_MAPPING = {
    "Embedding": TestLanguageModelEmbedding,
    "Preprocess": TestPreprocess,
    "Decoder": TestDecoderWithHiddenInputs,
    "LayerNorm": TestLayerNorm,
<<<<<<< HEAD
    "GPTModel": TestGPTModel,
=======
    "SelfAttention": TestSelfAttention,
>>>>>>> d32097e9
}<|MERGE_RESOLUTION|>--- conflicted
+++ resolved
@@ -10,9 +10,6 @@
     "Preprocess": TestPreprocess,
     "Decoder": TestDecoderWithHiddenInputs,
     "LayerNorm": TestLayerNorm,
-<<<<<<< HEAD
     "GPTModel": TestGPTModel,
-=======
     "SelfAttention": TestSelfAttention,
->>>>>>> d32097e9
 }